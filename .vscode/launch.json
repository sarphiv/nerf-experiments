--- conflicted
+++ resolved
@@ -4,7 +4,6 @@
     // For more information, visit: https://go.microsoft.com/fwlink/?linkid=830387
     "version": "0.2.0",
     "configurations": [
-
         {
             "name": "Python: Main File",
             "type": "python",
@@ -15,11 +14,7 @@
             "justMyCode": true
         },
         {
-<<<<<<< HEAD
-            "name": "Python: Current File",
-=======
             "name": "Python: Current file",
->>>>>>> 254ac715
             "type": "python",
             "request": "launch",
             "program": "${file}",
