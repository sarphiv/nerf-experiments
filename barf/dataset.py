--- conflicted
+++ resolved
@@ -215,11 +215,7 @@
         images = [Image.open(os.path.join(images_path, path)) for path in iterator]
 
         # Resize each image 
-<<<<<<< HEAD
-        images = [img.resize((img_height, img_width), Image.BILINEAR) for img in images]
-=======
-        images = [img.resize((img_width, img_height), Image.BICUBIC) for img in images]
->>>>>>> 86478ded
+        images = [img.resize((img_width, img_height), Image.BILINEAR) for img in images]
 
         # Convert alpha to white background
         white_image = Image.new("RGBA", (img_width, img_height), (255, 255, 255, 255))
