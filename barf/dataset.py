import json
import os
import pathlib
import math
import sys
from typing import Callable, Optional, cast
import copy
from tqdm import tqdm

import torch as th
from torch.utils.data import Dataset
import torchvision as tv
from PIL import Image, ImageFilter

from model_camera_extrinsics import CameraExtrinsics



# Type alias for dataset output
#  (origin_raw, origin_noisy, direction_raw, direction_noisy, pixel_color_raw, image_index)
DatasetOutput = tuple[th.Tensor, th.Tensor, th.Tensor, th.Tensor, th.Tensor, th.Tensor]


class ImagePoseDataset(Dataset[DatasetOutput]):
    def __init__(
        self,
        image_width: int,
        image_height: int,
        images_path: str,
        camera_info_path: str,
        space_transform_scale: Optional[float]=None,
        space_transform_translate: Optional[th.Tensor]=None,
        rotation_noise_sigma: float=1.0,
        translation_noise_sigma: float=1.0,
        noise_seed: Optional[int]=None,
        gaussian_blur_sigmas: list[float]=[0.0], # NOTE: the last element is reserved for the original image (0.0)
        verbose: bool=False, 
    ) -> None:
        """Loads images, camera info, and generates rays for each pixel in each image.
        
        Parameters:
        -----------
            * `image_width` `(int)`: Width to resize images to.
            * `image_height` `(int)`: Height to resize images to.
            * `images_path` `(str)`: Path to the image directory.
            * `camera_info_path` `(str)`: Path to the camera info file.
            * `space_transform_scale` `(Optional[float], optional)`:
                Scale parameter for the space transform. Defaults to None, which auto-calculates based on max distance.
                The distances in the original dataset (as read from `camera_info_path`) are devided by this parameter
                to obtain the used dataset. See details below.
            * `space_transform_translate` `(Optional[th.Tensor(3)], optional)`: Translation parameter for the space transform.
                The original camera positions in the dataset are translated by the negated version of this parameter.
                Defaults to `None`, which auto-calculates the mean camera pose and then moves it to the origin.
                See details below.
            * `rotation_noise_sigma` `(float, optional)`: Sigma parameter for the rotation noise in radians. Defaults to 1.0.
            * `translation_noise_sigma` `(float, optional)`: Sigma parameter for the translation noise. Defaults to 1.0.
            * `noise_seed` `(Optional[int], optional)`: Seed for the noise generator. Defaults to None.
            * `sigmas` `(list[float], optional)`: List of sigmas/radii for the gaussian smoothing. Defaults to [0.0], which means no smoothing.
            * `verbose` `(bool, optional)`: Whether to print progress. Defaults to False.
        
        Details:
        --------
        `space_transform_scale` and `space_transform_translate` are used to transform the camera to world matrices such that the cameras are centered.
        However, it uses the convention, where the input is actually the inverse of the transformation that is applied to the camera to world matrices.
        This means, that, camera_poses_original = space_transform_scale * camera_poses_transformed + space_transform_translate,
        where camera_poses_original is the original camera to world matrices, and camera_poses_transformed is the transformed camera to world matrices.

        """
        super().__init__()

        def print_verbose(msg: str) -> None:
            if verbose:
                print(msg)

        # Store image dimensions
        self.image_height, self.image_width = image_height, image_width
        self.image_batch_size = self.image_width * self.image_height

        # Store paths
        self.images_path = images_path
        self.camera_info_path = camera_info_path

        # Store noise parameters
        # NOTE: Rotation is measured in radians
        self.rotation_noise_sigma = rotation_noise_sigma
        self.translation_noise_sigma = translation_noise_sigma
        self.noise_seed = noise_seed
        self.gaussian_blur_sigmas = gaussian_blur_sigmas


        print_verbose("Loading camera info...")

        # Load camera info
        self.focal_length, self.camera_to_worlds = ImagePoseDataset._load_camera_info(
            self.camera_info_path, 
            self.image_width,
        )

        
        # Load images
        (self.images,
         self.image_name_to_index,
         self.image_index_to_name,
         self.index_to_index,
         self.n_images) = ImagePoseDataset._load_images(
            self.images_path, 
            self.image_height,
            self.image_width, 
            self.gaussian_blur_sigmas,
            verbose,
        )

        # Transform camera to world matrices
        (
            self.camera_to_worlds, 
            self.space_transform_scale, 
            self.space_transform_translate,
        ) = ImagePoseDataset._transform_camera_to_world(
            self.camera_to_worlds, 
            space_transform_scale,
            space_transform_translate,
            self.image_index_to_name,
            self.n_images,
        )

        print_verbose("Generating rays...")

        # Store the origins of the cameras and the direction their center is facing
        self.camera_origins, self.camera_directions = ImagePoseDataset._get_cam_origs_and_directions(self.camera_to_worlds)

        # Create mesh grid for the directions 
        meshgrid = ImagePoseDataset._get_directions_meshgrid(self.image_height, self.image_width, self.focal_length)
        
        # Transform the unit directions to a direction for each camera
        self.ray_origins, self.ray_directions = ImagePoseDataset._meshgrid_to_world(meshgrid, self.camera_to_worlds)
        
        print_verbose("Applying noise...")

        # Apply noise to get the input data for the model (both rays origins and directions and the centers)
        (
            self.camera_origins_noisy,
            self.camera_directions_noisy,
            self.ray_origins_noisy,
            self.ray_directions_noisy,
            ) = ImagePoseDataset._apply_noise(self.camera_origins,
                                  self.camera_directions,
                                  self.ray_origins,
                                  self.ray_directions,
                                  self.rotation_noise_sigma,
                                  self.translation_noise_sigma)
        
        print_verbose("Done loading data!")
        
        # NOTE: This is only for bug fixing (to see that validation transform works)
        # self._screw_up_original_camera_poses_for_testing_validation_transform_in_CameraCalibrationModel()

    ######### static methods ###############

    @staticmethod
    def _load_images(images_path: str,
                     image_height: int,
                     image_width,
                     sigmas: list[float],
                     verbose=False
                     ) -> tuple[th.Tensor, dict[str, int], dict[int, str], dict[int, int], int]: 
        """
        Opens and returns the desired images (with gaussian smoothing applied). 
        Each image is resized, alpha is converted to white, gaussian smoothing is applied,
        channels are permuted and it is converted to a tensor. 

        Parameters:
        -----------
            * `images_path`: str - path to the directory containing the images
            * `img_height`: int - height of the images
            * `img_width`: int - width of the images
            * `sigmas`: list[float] - list of sigmas/radii for the gaussian smoothing
        
        Returns:
        --------
            * `images`: `th.Tensor(N, H, W, n_sigmas, 3)` - the images, where
                N is the number of images,
                H is the height of the images,
                W is the width of the images, and 
                n_sigmas is the number of sigmas/radii for the gaussian smoothing.
            * `image_name_to_index`: `dict[str, int]` - a dict that maps from image name
                to the index of the corresponding image in images.
            * `image_index_to_name`: `dict[int, str]` - a dict that maps from the index
                of an image in images to the corresponding image name.
            * `index_to_index`: `dict[int, int]` - a dict that maps from the index of an image
                in images to the original index of the image in the original dataset.
                (see Details below)
            * `n_images`: int - the number of images in the dataset.
        
        Details
        -------
        The `index_to_index` dict is used for subsetting the dataset.
        It is a dict that is used to get the index of an image in the origina dataset
        from its index in the current subset of the original dataset:
         * Key: image index in current subset of original dataset, i.e. and integer in [0, n_images_in_current_dataset)
         * Value: the original index of the image, i.e. an integer in [0, n_train_images_originally)

        The reason for this is that we need to be able to remember the original index of the image
        when we subset the dataset, so that we can get the correct camera extrinsics
        I.e this dict is only strictly necassary for training images.
        it is made specifically for the image logger for logging training images.

        """

        image_names_raw = os.listdir(images_path)
        image_names = [pathlib.PurePath(path).stem for path in image_names_raw]
        image_name_to_index = {name: i for i, name in enumerate(image_names)}
        image_index_to_name = {i: name for i, name in enumerate(image_names)}
        n_images = len(image_names)
        index_to_index = {i: i for i in range(n_images)}

        # Load the images as PIL.Image's 
        if verbose: iterator = tqdm(image_names_raw, desc="Loading images")
        else: iterator = image_names_raw
        images = [Image.open(os.path.join(images_path, path)) for path in iterator]

        # Resize each image 
<<<<<<< HEAD
        images = [img.resize((image_width, image_height), Image.BICUBIC) for img in images]
=======
        images = [img.resize((img_width, img_height), Image.BILINEAR) for img in images]
>>>>>>> 15189828

        # Convert alpha to white background
        white_image = Image.new("RGBA", (image_width, image_height), (255, 255, 255, 255))
        images = [Image.alpha_composite(white_image, img).convert('RGB') for img in images]

        # Apply gaussian smoothing
        if verbose: iterator = tqdm(images, desc="Applying gaussian blur")
        else: iterator = images
        images = [ImagePoseDataset.gaussian_blur(img, sigmas) for img in iterator]

        # Convert to tensor
        PIL_to_tensor = tv.transforms.ToTensor()
        if verbose: iterator = tqdm(images, desc="Converting to tensor")
        else: iterator = images
        images = th.stack([th.stack([PIL_to_tensor(img) for img in imgs]) for imgs in iterator]) # shape is (N, n_sigmas, 3, H, W)

        # Permute channels to (N, H, W, n_sigmas, C) for each image
        images = images.permute(0, 3, 4, 1, 2)
        # images = th[imgs.permute(2, 3, 0, 1) for imgs in images]

        # Store all images in one Tensor(N, H, W, n_sigmas, 3)
        # images = th.stack(images, dim=0)

        return images, image_name_to_index, image_index_to_name, index_to_index, n_images

    @staticmethod
    def gaussian_blur(img: Image.Image, sigmas: list[float], min_sigma = 0.25) -> list[Image.Image]:
        """
        Apply gaussian blurring to the image with the given sigmas.
        """
        imgs = [] 

        # Apply gaussian smoothing
        for sigma in sigmas:
            if sigma > min_sigma: imgs.append(img.filter(ImageFilter.GaussianBlur(radius=sigma)))
            else: imgs.append(img)

        return imgs

    @staticmethod
    def _load_camera_info(camera_info_path: str, image_width: int) -> tuple[float, dict[str, th.Tensor]]:
        """
        Loads the camera info from cameras found in the given directory.
        Returns the focal length and a dict that maps from image name to camera to world matrix.

        Parameters:
        -----------
            * `camera_info_path`: `str` - path to the camera info file
            * `image_width`: `int` - width of the images
        
        Returns:
        --------
            * `focal_length`: `float` - the focal length of the camera.\\
                NOTE: Don't know if focal length is the correct word,
                but here it is the distance from the camera to the plane
                that satisfies that the intersections of two neighboring
                camera rays are exactly distance 1 apart.
            * `camera_to_worlds`: `dict[str, th.Tensor(4,4)]` - a dict
                that maps from image name to the camera to world matrix

        """
        def _process_c2w(c2w, path) -> th.Tensor:
            c2w = th.tensor(c2w)
            if not th.allclose(c2w[-1, -1], th.tensor(1.)):
                raise ValueError(f"camera_to_world matrices are expected to have scale 1, found {c2w[-1, -1].item()} in {path}")
            c2w_iden = th.matmul(c2w[:3, :3], c2w[:3, :3].T)
            identity = th.eye(3)

            if not th.allclose(c2w_iden, identity, atol=2e-6, rtol=0.):
                raise ValueError(f"camera_to_world matrices are expected to be orthogonal, found error {(c2w_iden - identity).abs().max()} in {path}") 

            return c2w

 
        # Read info file
        camera_data = json.loads(open(camera_info_path).read())
        
        # Calculate focal length from camera horizontal angle
        focal_length = image_width / 2 / math.tan(camera_data["camera_angle_x"] / 2)
        # Get camera to world matrices
        # NOTE: Projections are scaled to have scale 1
        camera_to_worlds: dict[str, th.Tensor] = {
            pathlib.PurePath(path).stem: _process_c2w(c2w, path)
            for frame in camera_data["frames"] 
            for path, rotation, c2w in [frame.values()] 
        }

        # Return focal length and camera to world matrices
        return focal_length, camera_to_worlds

    @staticmethod
    def _transform_camera_to_world(camera_to_worlds: dict[str, th.Tensor],
                                   space_transform_scale: Optional[float],
                                   space_transform_translate: Optional[th.Tensor],
                                   image_index_to_name: dict[int, str],
                                   n_images: int,
                                   ) -> tuple[th.Tensor, float, th.Tensor]:
    
        """
        Transform the camera to world matrices such that the cameras are centered,
        or according to the given space transform parameters.
        Return the transformed camera to world matrices as one tensor, the scale and translation parameters.

        Parameters:
        ----------
            * `camera_to_worlds`: `dict[str, th.Tensor(4,4)]` - a dict that maps from image name to the camera to world matrix
            * `space_transform_scale`: `Optional[float]` - the scale parameter for the space transform
            * `space_transform_translate`: `Optional[th.Tensor(3)]` - the translation parameter for the space transform
            * `name_to_image_index`: `dict[str, int]` - a dict that maps from image name to the index of the image in the dataset
            * `n_images`: `int` - the number of images in the dataset
        
        Returns:
        --------
            * `camera_to_worlds`: `th.Tensor(N, 4, 4)` - the camera to world matrices, where
                N is the number of images in the dataset
            * `space_transform_scale`: `float` - the scale parameter for the space transform
            * `space_transform_translate`: `th.Tensor(3)` - the translation parameter for the space transform
        """
        # If space transform is not given, initialize transform parameters from data
        # NOTE: Assuming camera_to_world has scale 1

        camera_to_world_raw = th.stack(tuple(camera_to_worlds.values()))
        camera_positions = camera_to_world_raw[:, :3, -1] # (N, 3)
        
        if not th.allclose(camera_to_world_raw[:, -1, -1], th.ones(n_images)):
            raise ValueError("camera_to_worlds matrices are expected to have scale 1")
        
        # If no scale is given, initialize to 3*the maximum distance of any two cameras
        if space_transform_scale is None:
            space_transform_scale = 3*th.cdist(camera_positions, camera_positions, compute_mode="donot_use_mm_for_euclid_dist").max().item()

        # If no translation is given, initialize to mean
        if space_transform_translate is None:
            space_transform_translate = camera_positions.mean(dim=0)


        # Only move the offset
        translate_matrix = th.cat((space_transform_translate, th.zeros(1))).view(4, 1)
        translate_matrix = th.hstack((th.zeros((4,3)), translate_matrix))

        # Scale the camera distances
        scale_matrix = th.ones((4, 4))
        scale_matrix[:-1, -1] = space_transform_scale

        # Move origin to average position of all cameras and scale world coordinates
        # by the 3*the maximum distance of any two cameras

        camera_to_worlds_output = th.stack([(camera_to_worlds[image_index_to_name[index]] - translate_matrix)/scale_matrix 
                                                        for index in range(n_images)],
                                                        dim = 0
                                                        )  

        return (
            camera_to_worlds_output,
            space_transform_scale,
            space_transform_translate,
        )


    @staticmethod
    def _get_cam_origs_and_directions(camera_to_worlds: th.Tensor) -> tuple[th.Tensor, th.Tensor]:
        """Store the origins of the cameras and the direction their center is facing
        
        Parameters:
        -----------
            * `camera_to_worlds`: `Tensor(N, 4, 4)` - the camera to world matrices, where
                N is the number of images in the dataset
        
        Returns:
        --------
            * `camera_origins`: `Tensor(N, 3)` - the origins of the cameras
            * `camera_directions`: `Tensor(N, 3)` - the direction the cameras are facing - i.e. the direction 
            vector corresponding to the center of the image.
        
        """

        camera_origins = camera_to_worlds[:, :3, 3] # th.stack([c2w[:3, 3] for c2w in camera_to_worlds.values()], dim=0)
        camera_directions = th.matmul(camera_to_worlds[:, :3, :3], th.tensor([0,0,-1.]).view(1,3,1)).squeeze(-1) # th.stack([th.tensor([0., 0., -1.])@c2w[:3, :3].T for c2w in camera_to_worlds.values()], dim=0)# old code: 

        return camera_origins, camera_directions

    @staticmethod
    def _get_directions_meshgrid(image_height: int, image_width: int, focal_length: float) -> th.Tensor:
        """
        Create direction vectors in camera coordinates whose lines intersect with the image plane at the pixel centers.

        Creates a generic meshgrid of directions that can be transformed to be the direction for any
        camera by applying the camera to world matrix.
        Returns the meshgrid flattened to (H*W, 3).

        Parameters:
        -----------
            * `image_height`: `int` - height of the images (H)
            * `image_width`: `int` - width of the images (W)
            * `focal_length`: `float` - the focal length of the camera (see description of focal length in `_load_camera_info()`)
        

        Returns:
        --------
            * `directions`: `th.Tensor(H*W, 3)` - normalised direction vectors flattened to (H*W, 3) - one row for each pixel in the image.

        Details:
        --------
        It uses the convention that the camera is looking in the negative z direction,
        and that direction vectors are normalized (norm 2 = 1).
        Furthermore, the convention is that the top left corner of the image plane is positioned
        at (-image_width/2, image_height/2, -focal_length) in camera coordinates, and
        the bottom right corner is positioned at (image_width/2, -image_height/2, -focal_length).
        The order of the pixels in the meshgrid is by row, meaning that
        the pixel at the i'th row and the j'th column of the image corresponds to the
        (i*image_width + j)'th row of the output of this function. Which matches the order of the pixels in the image.
        

        """
        # Create unit directions (H, W, 3) in camera space
        # NOTE: Initially normalized such that z=-1 via the focal length.
        #  Camera is looking in the negative z direction.
        #  y-axis is also flipped.
        y, x = th.meshgrid(
            -th.linspace(-(image_height-1)/2, (image_height-1)/2, image_height) / focal_length,
            th.linspace(-(image_width-1)/2, (image_width-1)/2, image_width) / focal_length,
            indexing="ij"
        )
        directions = th.stack((x, y, -th.ones_like(x)), dim=-1)
        directions /= th.norm(directions, p=2, dim=-1, keepdim=True)

        return directions.view(-1,3)

    @staticmethod
    def _meshgrid_to_world(meshgrid: th.Tensor, camera_to_worlds: th.Tensor) -> tuple[th.Tensor, th.Tensor]:
        """
        Transform from the unit meshgrid of directions to a direction for each camera by multiplying with the camera to world matrix.
        Returns the origins and directions of all rays in the dataset.

        Parameters:
        ---------
            * `meshgrid`: `Tensor(H*W, 3)`, output from `_get_directions_meshgrid()`
            * `camera_to_worlds`: `Tensor(N, 4, 4)` - the camera to world matrices, where
                N is the number of images in the dataset
                
        Returns:
        ---------
            * `ray_origins`: `Tensor(N, H*W, 3)`
            * `ray_directions`: `Tensor(N, H*W, 3)`

        Details:
        --------
        NOTE: The final calculation matches the two dimensions that are not shared with an "empty" dimension: 
              camera_to_worlds: (N, 4, 4)   -> unsqueeze(1)                     -> (N, 1, 4, 4)

              meshgrid:         (H*W, 3)    -> unsqueeze(0) and unsqueeze(-1)   -> (1, H*W, 3, 1) (we only use the rotation part of the camera_to_worlds matrix)

              Hence the output is (N, H*W, 3, 1) -> squeeze(-1)                 -> (N, H*W, 3)
        """
        return (
            camera_to_worlds[:, :3, 3].unsqueeze(1).repeat(1, meshgrid.shape[0],1),
            th.matmul(camera_to_worlds[:, :3, :3].unsqueeze(1), meshgrid.unsqueeze(0).unsqueeze(-1)).squeeze(-1) 
        )

    # NOTE: This is only for bug hunting (to see that validation transform works)
    def _screw_up_original_camera_poses_for_testing_validation_transform_in_CameraCalibrationModel(
            self) -> th.Tensor:
        """
        Function used for testing the validation_transform function in CameraCalibrationModel
        Creates parameters R, t and c, and then it transforms the camera origins and directions
        with the inverse transform, such that R@moved_camera_origins*c + t = original_camera_origins
        
        """
        # apply some R and t to the camera origins and directions - to test the validation_transform function in CameraCalibrationModel
        R = CameraExtrinsics.so3_to_SO3(th.tensor([23,11.,31.])).squeeze(0)
        # gives the rotation matrix:
        #       [-0.1838, -0.2228,  0.9574]
        #  R =  [ 0.7764, -0.6302,  0.0024]
        #       [ 0.6028,  0.7438,  0.2888]
        R_inv = R.T.unsqueeze(0)
        t = th.tensor([[7., 2., -11.]])
        c = th.tensor(3.6)

        # noisy_poses = R@original_poses*c + t
        # original_poses = R.T @ (noisy_poses - t) / c

        # apply the rotation and translation to the camera origins and directions
        self.camera_directions = th.matmul(R_inv, self.camera_directions.unsqueeze(-1)).squeeze(-1)
        self.camera_origins = th.matmul(R_inv, (self.camera_origins - t).unsqueeze(-1)).squeeze(-1) / c

        self.ray_directions = th.matmul(R_inv.unsqueeze(1), self.ray_directions.unsqueeze(-1)).squeeze(-1)
        self.ray_origins = th.matmul(R_inv.unsqueeze(1), (self.ray_origins - t).unsqueeze(-1)).squeeze(-1) / c

    @staticmethod
    def _apply_noise(camera_origins: th.Tensor,
                     camera_directions: th.Tensor,
                     ray_origins: th.Tensor,
                     ray_directions: th.Tensor,
                     rotation_noise_sigma: th.Tensor,
                     translation_noise_sigma: th.Tensor,
                     noise_seed: Optional[int]=None,
                     ) -> tuple[th.Tensor, th.Tensor, th.Tensor, th.Tensor]:
        """ 
        Apply noise to the camera origins (a translate) and to the directions (a rotation)

        Returns
        -------
            * `camera_origins_noisy`: `Tensor(N, 3)` - the noisy camera origins
            * `camera_directions_noisy`: `Tensor(N, 3)` - the noisy camera directions
            * `ray_origins_noisy`: `Tensor(N, H*W, 3)` - the noisy ray origins
            * `ray_directions_noisy`: `Tensor(N, H*W, 3)` - the noisy ray directions
        """

        # Set seed for noise generator
        noise_generator = th.Generator()
        if noise_seed is not None:
            noise_generator.manual_seed(noise_seed)

        # Create N random rotation matrices with the given noise level 
        rotation_noise = CameraExtrinsics.so3_to_SO3(
            th.randn((len(camera_origins), 3, 1), generator=noise_generator)*rotation_noise_sigma,
        )

        # NOTE: This is the old code, but I didn't wanna remove it yes
        # rotation_noise = th.matrix_exp(th.cross(
        #     -th.eye(3).view(1, 3, 3), 
        #     th.randn((len(self.images), 3, 1), generator=noise_generator)*rotation_noise_sigma,
        #     dim=1
        # ))
        
        # Create N random translation vectors with the given noise level
        translation_noise = th.randn((len(camera_origins), 3), generator=noise_generator)*translation_noise_sigma

        # Apply translations 
        camera_origins_noisy    = camera_origins    + translation_noise
        ray_origins_noisy       = ray_origins       + translation_noise.unsqueeze(1) 
        
        # Apply rotations 
        camera_directions_noisy = th.matmul(rotation_noise, camera_directions.unsqueeze(-1)).squeeze(-1)
        ray_directions_noisy    = th.matmul(rotation_noise.unsqueeze(1), ray_directions.unsqueeze(-1)).squeeze(-1)

        return camera_origins_noisy, camera_directions_noisy, ray_origins_noisy, ray_directions_noisy

    ######### instance methods ###############

    def subset_dataset(self, image_indices: th.Tensor | list[int|str]):
        """
        Subset data by image indices.

        image_indices can either be image names (str) or image indices (int).

        Creates a copy of the dataset, and then takes out a subset on an image basis. 
        This is a shallow copy, however the data is never changed in the dataset,
        so it is completely safe to do this.

        Parameters:
        ----------
            * `image_indices`: `th.Tensor(N) | list[int|str]` - list of image indices or image names to subset the dataset with.
        
        Returns:
        --------
            * `output`: `ImagePoseDataset` - the subsetted dataset - shallow copy of the original dataset.
        """

        # Create copy 
        output = copy.copy(self)

        if isinstance(image_indices, list):
            # Convert image names to indices
            image_indices = [self.image_name_to_index[idx] if isinstance(idx, str) else int(idx) for idx in image_indices]
        elif isinstance(image_indices, th.Tensor):
            image_indices = image_indices.tolist()
        else:
            raise TypeError(f"image_indices must be either a list or a tensor, but was {type(image_indices)}")

        
        # Slice each part of the dataset
        output.camera_to_worlds = self.camera_to_worlds[image_indices]
        output.camera_origins = self.camera_origins[image_indices]
        output.camera_origins_noisy = self.camera_origins_noisy[image_indices]
        output.ray_directions = self.ray_directions[image_indices]
        output.ray_directions_noisy = self.ray_directions_noisy[image_indices]

        # The index corresponding to each image needs to be keept track of for camera extrinsics 
        output.index_to_index = {i: self.index_to_index[index] for i, index in enumerate(image_indices)}
        output.images = self.images[image_indices]
        output.image_index_to_name = {img_idx_new: self.image_index_to_name[img_idx_old] for img_idx_new, img_idx_old in enumerate(image_indices)}
        output.image_name_to_index = {img_name: img_idx for img_idx, img_name in output.image_index_to_name.items()} # NOTE: using that output.image_index_to_name was created in the line above
        output.n_images = len(output.images)

        return output


    def __getitem__(self, index: int) -> DatasetOutput:
        # Get image index
        img_idx = index // self.image_batch_size

        # Get dataset via image index
        # relic: P, o_r, o_n, d_r, d_n, img = self.dataset[img_idx]
        P = self.camera_to_worlds[img_idx] # (4,4)
        o_r = self.camera_origins[img_idx] # (3, )
        o_n = self.camera_origins_noisy[img_idx] # (3, )
        d_r = self.ray_directions[img_idx] # (H*W, 3)
        d_n = self.ray_directions_noisy[img_idx] # (H*W, 3)
        img = self.images[img_idx] # (H, W, 3)
        
        # Get pixel index
        i = index % self.image_batch_size

        return (
            o_r, 
            o_n, 
            d_r.view(-1, 3)[i], 
            d_n.view(-1, 3)[i], 
            img.view(-1, len(self.gaussian_blur_sigmas), 3)[i],
            th.tensor(self.index_to_index[img_idx])
        )


    def __len__(self) -> int:
        return self.n_images * self.image_batch_size<|MERGE_RESOLUTION|>--- conflicted
+++ resolved
@@ -219,11 +219,7 @@
         images = [Image.open(os.path.join(images_path, path)) for path in iterator]
 
         # Resize each image 
-<<<<<<< HEAD
-        images = [img.resize((image_width, image_height), Image.BICUBIC) for img in images]
-=======
-        images = [img.resize((img_width, img_height), Image.BILINEAR) for img in images]
->>>>>>> 15189828
+        images = [img.resize((image_width, image_height), Image.BILINEAR) for img in images]
 
         # Convert alpha to white background
         white_image = Image.new("RGBA", (image_width, image_height), (255, 255, 255, 255))
