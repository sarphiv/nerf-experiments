--- conflicted
+++ resolved
@@ -23,12 +23,8 @@
         n_hidden: int,
         hidden_dim: int,
         proposal: tuple[bool, int],
-<<<<<<< HEAD
-        fourier: tuple[bool, bool, int, int, bool, float, float],
-=======
         position_encoder: PositionalEncoding,
         direction_encoder: PositionalEncoding,
->>>>>>> 8b07a856
         delayed_direction: bool, 
         delayed_density: bool, 
         n_segments: int,
@@ -312,72 +308,6 @@
         
         return rgb, weights, sample_dist
 
-<<<<<<< HEAD
-    
-
-    def _proposal_optimizer_step(self, loss: th.Tensor):
-        pass 
-        # self._proposal_optimizer.zero_grad()
-        # self.manual_backward(loss, retain_graph=True)
-        # self._proposal_optimizer.step()
-
-
-    def _radiance_optimizer_step(self, loss: th.Tensor):
-        self._optimizer.zero_grad()
-        self.manual_backward(loss, retain_graph=True)
-        if True:
-            pi = 3
-            pi*=2
-        self._optimizer.step()
-        if True:
-            pi = 3
-            pi*=2
-
-
-    def _proposal_scheduler_step(self, batch_idx: int):
-        pass 
-        # epoch_fraction = self.trainer.current_epoch + batch_idx/self.trainer.num_training_batches
-
-        # if (
-        #     epoch_fraction >= self._proposal_learning_rate_milestone and
-        #     epoch_fraction <= self.proposal_learning_rate_stop_epoch
-        # ):
-        #     self._proposal_learning_rate_milestone += self.proposal_learning_rate_period
-        #     self._proposal_learning_rate_scheduler.step()
-
-
-    def _radiance_scheduler_step(self, batch_idx: int):
-        epoch_fraction = self.trainer.current_epoch + batch_idx/self.trainer.num_training_batches
-
-        if (
-            epoch_fraction >= self._learning_rate_milestone and
-            epoch_fraction <= self.learning_rate_stop_epoch
-        ):
-            self._learning_rate_milestone += self.learning_rate_period
-            self._scheduler.step()
-
-    
-    def _get_logging_losses(
-        self, 
-        stage: Literal["train", "val", "test"], 
-        proposal_loss: th.Tensor, 
-        radiance_loss: th.Tensor, 
-        *args, 
-        **kwargs
-    ) -> dict[str, th.Tensor]:
-        # Calculate PSNR
-        # NOTE: Cannot calculate SSIM because it relies on image patches
-        # NOTE: Cannot calculate LPIPS because it relies on image patches
-        psnr = -10 * th.log10(radiance_loss)
-
-        # Return losses to be logged
-        return {
-            f"{stage}_proposal_loss": proposal_loss,
-            f"{stage}_radiance_loss": radiance_loss,
-            f"{stage}_psnr": psnr,
-        }
-=======
->>>>>>> 8b07a856
         
 
     def forward(self, ray_origs: th.Tensor, ray_dirs: th.Tensor) -> tuple[th.Tensor, th.Tensor]:
@@ -474,35 +404,6 @@
     #         batch (InnerModelBatchInput): Batch of data
     #         batch_idx (int): Index of the batch
         
-<<<<<<< HEAD
-        Returns:
-            th.Tensor: Loss
-        """
-        pass # This method is never called 
-        # Set alpha value in the nerf models
-        for model in self.models: 
-            # TODO instead of using epoch fraction use global step count  
-            # The fourier_levels_per_epoch is a hyperparameter 
-            model.alpha = model.fourier_levels_start + (self.trainer.current_epoch + batch_idx/self.trainer.num_training_batches)*model.fourier_levels_per_epoch
-
-        # Forward pass
-        _, (proposal_loss, radiance_loss) = self._forward_loss(batch)
-
-        # Backward pass and step through each optimizer
-        self._proposal_optimizer_step(proposal_loss + radiance_loss)
-        self._radiance_optimizer_step(proposal_loss + radiance_loss)
-
-        # Step learning rate schedulers
-        self._proposal_scheduler_step(batch_idx)
-        self._radiance_scheduler_step(batch_idx)
-
-        # Log metrics
-        self.log_dict(self._get_logging_losses(
-            "train",
-            proposal_loss,
-            radiance_loss,
-        ))
-=======
     #     Returns:
     #         th.Tensor: Loss
     #     """
@@ -522,7 +423,6 @@
     #     # Step learning rate schedulers
     #     self._proposal_scheduler_step(batch_idx)
     #     self._radiance_scheduler_step(batch_idx)
->>>>>>> 8b07a856
 
     #     # Log metrics
     #     self.log_dict(self._get_logging_losses(
@@ -573,5 +473,4 @@
     #     return (
     #         [self._optimizer],
     #         [self._scheduler],
-    #     )
-
+    #     )