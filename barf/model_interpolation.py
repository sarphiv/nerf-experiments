from typing import Literal, Callable
from itertools import chain
import warnings
import math

import torch as th
import torch.nn as nn
import pytorch_lightning as pl
import nerfacc

from model_interpolation_architecture import NerfModel, PositionalEncoding


# Type alias for inner model batch input
#  (origin, direction, pixel_color, pixel_relative_blur)
InnerModelBatchInput = tuple[th.Tensor, th.Tensor, th.Tensor, th.Tensor]

# MAGIC_NUMBER = 7#/24
from magic import MAGIC_NUMBER


class DummyCamEx(nn.Module):
    def forward(self, i: th.Tensor, o: th.Tensor, d: th.Tensor) -> tuple[th.Tensor, th.Tensor, th.Tensor, th.Tensor]:
        return o, d, None, None

    
class SchedulerLeNice(th.optim.lr_scheduler.LRScheduler):
    def __init__(self, optimizer: th.optim.Optimizer, start_LR: list[float], stop_LR: list[float] | None = None, number_of_steps: list[float] | None = None, verbose=False) -> None:
        # Store extra parameters 
        self.start_LR = start_LR
        self.stop_LR = stop_LR
        self.number_of_steps = number_of_steps

        # Calculate decay factors
        # Solve: start : s, end : e, decay : d, number of epochs : n 
        # s * d^n = e <=> d = (e/s)^(1/n)
        self.decay_factors = []
        for i, _ in enumerate(optimizer.param_groups):
            if self.number_of_steps is None or self.number_of_steps[i] in [0, None] or self.start_LR[i] == 0: decay_factor = 1.
            else: decay_factor = (self.stop_LR[i] / self.start_LR[i]) ** (1 / self.number_of_steps[i])
            self.decay_factors.append(decay_factor)

        super().__init__(optimizer,verbose=verbose)
        


    
    def get_lr(self):
        # Original function 
        if not self._get_lr_called_within_step:
            warnings.warn("To get the last learning rate computed by the scheduler, "
                          "please use `get_last_lr()`.", UserWarning)

        # Update lr for each individually 
        return [(group['lr'] * self.decay_factors[i] if self._step_count < self.number_of_steps[i] else group["lr"]) for i, group in enumerate(self.optimizer.param_groups)]

    def _get_closed_form_lr(self):
        return [base_lr * self.decay_factors[i] ** min(self._step_count, self.number_of_steps[i]) for i, base_lr in enumerate(self.start_LR)]



class NerfInterpolation(pl.LightningModule):
    def __init__(
        self, 
        near_sphere_normalized: float,
        far_sphere_normalized: float,
        model_radiance: NerfModel,
        samples_per_ray_radiance: int,
        model_proposal: NerfModel|None = None,
        samples_per_ray_proposal: int = 0,
        use_nerfacc: bool = False,

    ):  


        super().__init__()
        # self.save_hyperparameters()

        # The near and far sphere distances 
        self.near_sphere_normalized = near_sphere_normalized
        self.far_sphere_normalized = far_sphere_normalized

        self.samples_per_ray_radiance = samples_per_ray_radiance
        self.samples_per_ray_proposal = samples_per_ray_proposal

        self.model_radiance = model_radiance
        self.model_proposal = model_proposal
        self.camera_extrinsics = DummyCamEx()

        self.proposal = samples_per_ray_proposal > 0

<<<<<<< HEAD
        self.models = [model_radiance, model_proposal] if self.proposal else [model_radiance]

        self.use_nerfacc = use_nerfacc
=======
        self.param_groups = [param_group for model in ([model_radiance, model_proposal] if self.proposal else [model_radiance])
                             for param_group in model.param_groups]
>>>>>>> ecd22685


    def _get_intervals(self, t: th.Tensor) -> tuple[th.Tensor, th.Tensor]:
        """
        From t-values get the t corresponding to the start and end of the bins.
        
        Parameters:
        -----------
            t: Tensor of shape (batch_size, samples_per_ray) - the t values to compute the positions for.
            
        Returns:
        --------
            t_start: Tensor of shape (batch_size, samples_per_ray) - the t value for the beginning of the bin
            t_end: Tensor of shape (batch_size, samples_per_ray) - the t value for the end of the bin
        """
        t_start = t 
        t_end = th.zeros_like(t, device=self.device)
        t_end[:,:-1] = t[:, 1:].clone()
        t_end[:,-1] = self.far_sphere_normalized

        return t_start, t_end


    def _sample_t_stratified_uniform(self, batch_size: int, n_samples: int) -> tuple[th.Tensor, th.Tensor]:
        """
        Sample t for coarse sampling. Divides interval into equally sized bins, and samples a random point in each bin.

        Parameters:
        -----------
            batch_size: int - the amount of rays in a batch

        Returns:
        -----------
            t_start: Tensor of shape (batch_size, samples_per_ray) - start of the t-bins
            t_end: Tensor of shape (batch_size, samples_per_ray) - end of the t-bins
        """
        # n = samples_per_ray_coarse 
        # Calculate the interval size (divide far - near into n bins)
        interval_size = (self.far_sphere_normalized - self.near_sphere_normalized) / n_samples
        
        # Sample n points with equal distance, starting at the near sphere and ending at one interval size before the far sphere
        t_coarse = th.linspace(
            self.near_sphere_normalized, 
            self.far_sphere_normalized - interval_size, 
            n_samples, 
            device=self.device
        ).unsqueeze(0).repeat(batch_size, 1)
        
        # Perturb sample positions to be anywhere in each interval
        t_coarse += th.rand_like(t_coarse, device=self.device) * interval_size

        return self._get_intervals(t_coarse)
    

    def _sample_t_pdf_weighted(self, t_coarse: th.Tensor, weights: th.Tensor, distances_coarse: th.Tensor, n_samples: int) ->  tuple[th.Tensor, th.Tensor]:
        """
        Using the coarsely sampled t values to decide where to sample more densely. 
        The weights express how large a percentage of the light is blocked by that specific segment, hence that percentage of the new samples should be in that segment.

        Parameters:
        -----------
            t_coarse:           Tensor of shape (batch_size, samples_per_ray_proposal) - the t-values for the beginning of each bin
            weights:            Tensor of shape (batch_size, samples_per_ray_proposal) (these are assumed to almost sum to 1)
            distances_coarse:   Tensor of shape (batch_size, samples_per_ray_proposal)
        
        Returns:
        --------
            t_start:            Tensor of shape (batch_size, samples_per_ray) - start of the t-bins
            t_end:              Tensor of shape (batch_size, samples_per_ray) - end of the t-bins
        
        """
        # Initialization 
        batch_size, n_bins = t_coarse.shape
        device = t_coarse.device

        # Each segment needs weight*samples_per_ray_fine new samples plus 1 because of the coarse sample 
        fine_samples = th.round(weights*(n_samples - n_bins))


        # # Rounding might cause the sum to be less than or larger than samples_per_ray_fine (especially since weights don't sum all the way to 1)
        # New way of distributing the excess created by rounding:
        # if th.round(weights*(n_samples - n_bins)) produces k too few samples - add 1 to the k largest elements in th.round(weights*(n_samples - n_bins))
        # if it produces too many samples, subtract 1 from the k largest elements.
        fine_samples_sum = fine_samples.sum(dim=1, keepdim=True)
        excess = n_samples - n_bins - fine_samples_sum
        rank = fine_samples.argsort(dim=1).argsort(dim=1)
        add_mask = (rank >= (n_bins - excess.abs()))
        fine_samples = fine_samples + add_mask*th.sign(excess) + 1
        # NOTE: this may lead to empty bins -> will fail.
        # Old version - only adds the difference to the largest segment
        # fine_samples[th.arange(batch_size), th.argmax(fine_samples, dim=1)] += n_samples - fine_samples.sum(dim=1) - n_bins
        # fine_samples += 1


        fine_samples_cum_sum = th.hstack((th.zeros(batch_size, 1, device=device), fine_samples.cumsum(dim=1)))

        assert th.all(fine_samples > 0)
        
        # Instanciate the t_fine tensor and arange is used to mask the correct t values for each batch
        arange = th.arange(n_samples, device=device).unsqueeze(0)
        t_fine = th.zeros(batch_size, n_samples, device=device)

        for i in range(n_bins):
            # Pick out the samples for each segment, everything within cumsum[i] and cumsum[i+1] is in segment i because the difference is the new samples
            # This mask is for each ray in the batch 
            mask = (arange >= fine_samples_cum_sum[:, i].unsqueeze(-1)) & (arange < fine_samples_cum_sum[:, i+1].unsqueeze(-1))
            # Set samples to be the coarsely sampled point 
            t_fine += t_coarse[:, i].unsqueeze(-1)*mask
            # And spread them out evenly in the segment by deviding the length of the segment with the amount of samples in that segment
            t_fine += (arange - fine_samples_cum_sum[:, i].unsqueeze(-1))*mask*distances_coarse[:, i].unsqueeze(-1)/fine_samples[:, i].unsqueeze(-1)

        return self._get_intervals(t_fine)


    def _compute_positions(self, origins: th.Tensor, directions: th.Tensor, t: th.Tensor) -> tuple[th.Tensor, th.Tensor]:
        """
        Compute the positions and directions for given rays and t values.

        Parameters:
        -----------
            origins: Tensor of shape (batch_size, 3) - camera position, i.e. origin in camera coordinates
            directions: Tensor of shape (batch_size, 3) - direction vectors (unit vectors) of the viewing directions
            t: Tensor of shape (batch_size, samples_per_ray) - the t values to compute the positions for.


        Returns:
        --------
            positions: Tensor of shape (batch_size, samples_per_ray, 3) - the positions for the given t values
            directions: Tensor of shape (batch_size, samples_per_ray, 3) - the directions for the given t values
        """
        # Calculates the position with the equation p = o + t*d 
        # The unsqueeze is because origins and directions are spacial vectors while t is the sample times
        positions = origins.unsqueeze(1) + t.unsqueeze(2) * directions.unsqueeze(1)

        # Format the directions to match the found positions
        directions = directions.unsqueeze(1).repeat(1, positions.shape[1], 1)
        
        return positions, directions


    def _render_rays(self, densities: th.Tensor, colors: th.Tensor, distances: th.Tensor) -> tuple[th.Tensor, th.Tensor]:
        """
        Render the rays using the given densities and colors.
        I.e. this is just an implementation of equation 3.
        blocking_neg    = -sigma_j * delta_j
        alpha_j         = 1 - exp(blocking_neg)
        alpha_int_i     = T_i = exp(sum_{j=1}^{i-1} blocking_neg_j)
        output          = sum_{j=1}^N alpha_int_j * alpha_j * c_j (c_j = color_j)

        Parameters:
        -----------
            densities: Tensor of shape (batch_size, samples_per_ray) - the densities for the given samples (sigma_j in the paper)
            colors: Tensor of shape (batch_size, samples_per_ray, 3) - the colors for the given samples (c_j in the paper)
            distances: Tensor of shape (batch_size, samples_per_ray) - the distances between the samples (delta_j in the paper)
        
        
        Returns:
        --------
            rgb: Tensor of shape (batch_size, 3)                    - the rgb values for the given rays
            weights: Tensor of shape (batch_size, samples_per_ray)  - the weights used for the fine sampling

        """

        # Get the negative Optical Density (needs to be weighted up, because the scene is small)
        blocking_neg = (-densities * distances)*3*MAGIC_NUMBER
        # Get the absorped light over each ray segment 
        alpha = 1 - th.exp(blocking_neg)
        # Get the light that has made it through previous segments 
        alpha_int = th.hstack((
            th.ones((blocking_neg.shape[0], 1), device=self.device),
            th.exp(th.cumsum(blocking_neg[:, :-1], dim=1))
        ))

        # Weight that express how much each segment influences the final color 
        weights = alpha_int * alpha
        
        # Compute the final color by summing over the weighted colors (the unsqueeze(-1) is to mach dimensions)
        return th.sum(weights.unsqueeze(-1)*colors, dim=1), weights


    def _compute_color(self, model: NerfModel,
                            t_start: th.Tensor,
                            t_end: th.Tensor,
                            ray_origs: th.Tensor,
                            ray_dirs: th.Tensor,
                            batch_size: int,
                            samples_per_ray: int) -> tuple[th.Tensor, th.Tensor, th.Tensor]:
        
        """
        A helper function to compute the color for given model, t values, ray origins and ray directions.
        Is just a wrapper around _compute_positions, model_base.forward and _render_rays.

        Parameters:
        -----------
            model: The model to use for computing the color (either the coarse or fine model)
            t_start: Tensor of shape (batch_size, samples_per_ray) - the t value for the begining of the bin
            t_end: Tensor of shape (batch_size, samples_per_ray) - the t value for the end of the bin
            ray_origs: Tensor of shape (batch_size, 3) - camera position, i.e. origin in camera coordinates
            ray_dirs: Tensor of shape (batch_size, 3) - direction vectors (unit vectors) of the viewing directions
            batch_size: int - the batch size
            samples_per_ray: int - the number of samples per ray
        
        Returns:
        --------
            rgb: Tensor of shape (batch_size, 3) - the rgb values for the given rays
            weights: Tensor of shape (batch_size, samples_per_ray) - the weights used for the fine sampling
            sample_dist: Tensor of shape (batch_size, samples_per_ray) - the distances between the samples (delta_j in the paper)
        
        """
        # Compute the positions for the given t values
        sample_pos, sample_dir = self._compute_positions(ray_origs, ray_dirs, (t_start + t_end)/2)
        sample_dist = t_end - t_start

        # Ungroup samples by ray (for the model)
        sample_pos = sample_pos.view(batch_size * samples_per_ray, 3)
        sample_dir = sample_dir.view(batch_size * samples_per_ray, 3)
        
        # Evaluate density and color at sample positions
        sample_density, sample_color = model.forward(sample_pos, sample_dir)

        assert not th.isnan(sample_density).any(), "Density is NaN"
        assert not th.isnan(sample_color).any(), "Color is NaN"
        
        # Group samples by ray
        sample_density = sample_density.view(batch_size, samples_per_ray)
        sample_color = sample_color.view(batch_size, samples_per_ray, 3)

        # Compute the rgb of the rays, and the weights for fine sampling
        rgb, weights = self._render_rays(sample_density, sample_color, sample_dist)
        
        return rgb, weights, sample_dist


    def forward(self, ray_origs: th.Tensor, ray_dirs: th.Tensor) -> tuple[th.Tensor, th.Tensor]:
        if self.use_nerfacc:
            return self.forward_nerfacc(ray_origs, ray_dirs)
        else:
            return self.forward_original(ray_origs, ray_dirs)



    def _create_proposal_forward(
        self, 
        ray_origs: th.Tensor, 
        ray_dirs: th.Tensor
    ) -> Callable[[th.Tensor, th.Tensor], th.Tensor]:
        """Create a closure that captures the current rays and returns a function that samples the density at the given t values.
        
        Args:
            ray_origs (th.Tensor): Tensor of shape (n_rays, 3) - the ray origins.
            ray_dirs (th.Tensor): Tensor of shape (n_rays, 3) - the ray directions.
            
        Returns:
            Callable[[th.Tensor, th.Tensor], th.Tensor]: Function that samples the density at the given t values.
        """
        # Define forward function that captures the current rays        
        def forward(t_starts: th.Tensor, t_ends: th.Tensor) -> th.Tensor:
            """Sample each ray at the given t values and return the sampled density.
            
            Args:
                t_starts (th.Tensor): Tensor of shape (n_rays, n_samples) - the start values for each ray.
                t_ends (th.Tensor): Tensor of shape (n_rays, n_samples) - the end values for each ray.
                
            Returns:
                th.Tensor: Tensor of shape (n_rays, n_samples) - the sampled density.
            """
            # Calculate positions to sample (n_rays, n_samples, 3)

            sample_pos, sample_dir = self._compute_positions(ray_origs, ray_dirs, (t_starts + t_ends)/2)
            sample_dist = t_ends - t_starts

            # Ungroup samples by ray (for the model)
            sample_pos = sample_pos.view(-1, 3)
            sample_dir = sample_dir.view(-1, 3)
            
            # Evaluate density and color at sample positions
            sample_density, sample_color = model_proposal.forward(sample_pos, sample_dir)

            # # Calculate and return densities (n_rays, n_samples)
            # return self.proposal_network(positions.view(-1, 3)).view(t_starts.shape)
            return sample_density.view(t_starts.shape)

        # Return closure
        return forward


    def _create_radiance_forward(
        self, 
        ray_origs: th.Tensor, 
        ray_dirs: th.Tensor,
    ) -> Callable[[th.Tensor, th.Tensor, Optional[th.Tensor]], tuple[th.Tensor, th.Tensor]]:
        """Create a closure that captures the current rays and returns a function that samples the radiance at the given t values.
        
        Args:
            ray_origs (th.Tensor): Tensor of shape (n_rays, 3) - the ray origins.
            ray_dirs (th.Tensor): Tensor of shape (n_rays, 3) - the ray directions.
            
        Returns:
            Callable[[th.Tensor, th.Tensor, Optional[th.Tensor]], tuple[th.Tensor, th.Tensor]]: Function that samples the radiance at the given t values.
        """
        
        # Define forward function that captures the current rays
        def forward(
            t_starts: th.Tensor, 
            t_ends: th.Tensor, 
            ray_indices: Optional[th.Tensor] = None
        ) -> tuple[th.Tensor, th.Tensor]:
            """Sample each ray at the given t values and return the sampled density.
            
            Args:
                t_starts (th.Tensor): Tensor of shape (n_rays, n_samples) - the start values for each ray.
                t_ends (th.Tensor): Tensor of shape (n_rays, n_samples) - the end values for each ray.
                ray_indices (th.Tensor): Not used. Tensor of shape (n_rays, n_samples) - the ray indices for each sample.
                
            Returns:
                th.Tensor, th.Tensor: Tensors of shape (n_rays, n_samples, x), where x=3 for rgb, and x=1 for density.
            """

            # Compute the positions for the given t values
            sample_pos, sample_dir = self._compute_positions(ray_origs, ray_dirs, (t_starts + t_ends)/2)
            sample_dist = t_ends - t_starts

            # Ungroup samples by ray (for the model)
            sample_pos = sample_pos.view(-1, 3)
            sample_dir = sample_dir.view(-1, 3)
            
            # Evaluate density and color at sample positions
            sample_density, sample_color = model.forward(sample_pos, sample_dir)

            assert not th.isnan(sample_density).any(), "Density is NaN"
            assert not th.isnan(sample_color).any(), "Color is NaN"
            
            # Group samples by ray
            sample_density = sample_density.view(*t_starts.shape)
            sample_color = sample_color.view(*t_starts.shape, 3)

            return sample_color, sample_density

            # # Calculate positions to sample (n_rays, n_samples, 3)
            # positions = self._get_positions(ray_origs, ray_dirs, t_starts, t_ends)

            # # Calculate rgb and densities (n_rays, n_samples, x)
            # rgb, density = self.radiance_network(
            #     positions.view(-1, 3), 
            #     ray_dirs.repeat_interleave(positions.shape[1], dim=0)
            # )
            
            # # Return for volume rendering (n_rays, 3), (n_rays, n_samples)
            # return rgb.view(*t_starts.shape, 3), density.view(t_starts.shape)

        # Return closure
        return forward


    def forward_nerfacc(self, ray_origs: th.Tensor, ray_dirs: th.Tensor) -> tuple[th.Tensor, th.Tensor, th.Tensor, Dict]:
        """
        Forward pass of the model.
        Given the ray origins and directions, compute the rgb values for the given rays.

        Args:
            ray_origs: Tensor of shape (n_rays, 3) - focal point position in world, i.e. origin in camera coordinates
            ray_dirs: Tensor of shape (n_rays, 3) - direction vectors (unit vectors) of the viewing directions

        Returns:
            rgb: Tensor of shape (n_rays, 3) - the rgb values of the given rays
            opacity: Tensor of shape (n_rays, 1) - the opacity values of the given rays
            depth: Tensor of shape (n_rays, 1) - the depth values of the given rays
            extras: Dict - extra intermediate calculation data, e.g. transmittance
        """
        # Estimate positions to sample
        t_starts, t_ends = self.transmittance_estimator.sampling(
            prop_sigma_fns=[self._create_proposal_forward(ray_origs, ray_dirs)], 
            prop_samples=[self.proposal_samples_per_ray],
            num_samples=self.radiance_samples_per_ray,
            n_rays=ray_origs.shape[0],
            near_plane=self.near_sphere_normalized,
            far_plane=self.far_sphere_normalized,
            sampling_type="lindisp",
            stratified=self.training,
            requires_grad=th.is_grad_enabled()
        )

        # Sample colors and densities
        rgb, opacity, depth, extras = nerfacc.rendering(
            t_starts=t_starts,
            t_ends=t_ends,
            ray_indices=None,
            n_rays=None,
            rgb_sigma_fn=self._create_radiance_forward(ray_origs, ray_dirs),
            render_bkgd=None
        )


        # Return colors for the given pixel coordinates (n_rays, 3),
        #  together with the opacity (n_rays, 1) and depth (n_rays, 1),
        #  and the extras Dict
        return rgb, opacity, depth, extras




    def forward_original(self, ray_origs: th.Tensor, ray_dirs: th.Tensor) -> tuple[th.Tensor, th.Tensor]:
        """
        Forward pass of the model.
        Given the ray origins and directions, compute the rgb values for the given rays.

        Parameters:
        -----------
            ray_origs: Tensor of shape (batch_size, 3) - camera position, i.e. origin in camera coordinates
            ray_dirs: Tensor of shape (batch_size, 3) - direction vectors (unit vectors) of the viewing directions

        Returns:
        --------
            rgb_fine: Tensor of shape (batch_size, 3) - the rgb values for the given rays using fine model (the actual prediction)
            rgb_coarse: Tensor of shape (batch_size, 3) - the rgb values for the given rays using coarse model (only used for the loss - not the rendering)
        """

        # Amount of pixels to render
        batch_size = ray_origs.shape[0]
        
        
        if self.proposal:
            ### Coarse sampling
            # sample t
            t_coarse_start, t_coarse_end = self._sample_t_stratified_uniform(batch_size, self.samples_per_ray_proposal)

            #compute rgb
            rgb_coarse, weights, sample_dist_coarse = self._compute_color(self.model_proposal,
                                                    t_coarse_start, 
                                                    t_coarse_end,
                                                    ray_origs,
                                                    ray_dirs,
                                                    batch_size,
                                                    self.samples_per_ray_proposal)
        
            ### Fine sampling
            # Sample t
            t_fine_start, t_fine_end = self._sample_t_pdf_weighted(t_coarse_start, weights, sample_dist_coarse, self.samples_per_ray_radiance)
            # compute rgb
            rgb_fine, _, _ = self._compute_color(self.model_radiance,
                                                    t_fine_start, 
                                                    t_fine_end,
                                                    ray_origs,
                                                    ray_dirs,
                                                    batch_size,
                                                    self.samples_per_ray_radiance)
        else: 
            t_fine_start, t_fine_end = self._sample_t_stratified_uniform(batch_size, self.samples_per_ray_radiance)

            #compute rgb
            rgb_fine, _, _ = self._compute_color(self.model_radiance,
                                                    t_fine_start, 
                                                    t_fine_end,
                                                    ray_origs,
                                                    ray_dirs,
                                                    batch_size,
                                                    self.samples_per_ray_radiance)
            rgb_coarse = None

        # Return colors for the given pixel coordinates (batch_size, 3)
        return rgb_fine, rgb_coarse

    def _step_helper(self, batch, batch_idx, purpose: Literal["train", "val"]):

        # unpack batch
        (
            ray_origs_raw, 
            ray_origs_pred, 
            ray_dirs_raw, 
            ray_dirs_pred, 
            ray_colors_raw, 
            img_idx
        ) = batch

        # Forward pass
        ray_colors_pred_fine, ray_colors_pred_coarse = self(ray_origs_pred, ray_dirs_pred)


        # compute the loss
        loss = nn.functional.mse_loss(ray_colors_pred_fine, ray_colors_raw[:,-1])
        psnr = -10 * math.log10(float(loss.detach().item()))
        # Log metrics
        logs  = {f"{purpose}_loss_fine": loss,
                    f"{purpose}_psnr": psnr,
                    }

        if self.proposal:
            loss_coarse = nn.functional.mse_loss(ray_colors_pred_coarse, ray_colors_raw[:,-1]) #TODO fix interpolation
            loss = loss + loss_coarse
            logs[f"{purpose}_loss_coarse"] = loss_coarse

        self.log_dict(logs)

        return loss


    def validation_transform_rays(self, ray_origs, ray_dirs, transform_params=None):
        return ray_origs, ray_dirs, transform_params


    def training_step(self, batch, batch_idx):
        return self._step_helper(batch, batch_idx, "train")


    def validation_step(self, batch, batch_idx):
        return self._step_helper(batch, batch_idx, "val")


    def configure_optimizers(self):
        # Create optimizer and schedular 

        optimizer = th.optim.Adam(
            [
                {"params": param_group["parameters"], "lr": param_group["learning_rate_start"]}
                for param_group in self.param_groups
            ]
        )

        lr_scheduler = SchedulerLeNice(
            optimizer, 
            start_LR=[param_group["learning_rate_start"] for param_group in self.param_groups], 
            stop_LR= [param_group["learning_rate_stop"] for param_group in self.param_groups], 
            number_of_steps=[param_group["learning_rate_decay_end"] for param_group in self.param_groups],
            verbose=False
        )

    
        lr_scheduler_config = {
            # REQUIRED: The scheduler instance
            "scheduler": lr_scheduler,
            # The unit of the scheduler's step size, could also be 'step'.
            # 'epoch' updates the scheduler on epoch end whereas 'step'
            # updates it after a optimizer update.
            "interval": "step",
            # How many epochs/steps should pass between calls to
            # `scheduler.step()`. 1 corresponds to updating the learning
            # rate after every epoch/step.
            "frequency": 1,
            # If using the `LearningRateMonitor` callback to monitor the
            # learning rate progress, this keyword can be used to specify
            # a custom logged name
            "name": "le_nice_lr_scheduler",
        }

        return {"optimizer": optimizer, "lr_scheduler": lr_scheduler_config}<|MERGE_RESOLUTION|>--- conflicted
+++ resolved
@@ -1,4 +1,4 @@
-from typing import Literal, Callable
+from typing import Literal, Callable, Optional
 from itertools import chain
 import warnings
 import math
@@ -89,15 +89,10 @@
 
         self.proposal = samples_per_ray_proposal > 0
 
-<<<<<<< HEAD
-        self.models = [model_radiance, model_proposal] if self.proposal else [model_radiance]
-
-        self.use_nerfacc = use_nerfacc
-=======
         self.param_groups = [param_group for model in ([model_radiance, model_proposal] if self.proposal else [model_radiance])
                              for param_group in model.param_groups]
->>>>>>> ecd22685
-
+
+        self.use_nerfacc = use_nerfacc
 
     def _get_intervals(self, t: th.Tensor) -> tuple[th.Tensor, th.Tensor]:
         """
@@ -373,7 +368,7 @@
             sample_dir = sample_dir.view(-1, 3)
             
             # Evaluate density and color at sample positions
-            sample_density, sample_color = model_proposal.forward(sample_pos, sample_dir)
+            sample_density, sample_color = self.model_proposal.forward(sample_pos, sample_dir)
 
             # # Calculate and return densities (n_rays, n_samples)
             # return self.proposal_network(positions.view(-1, 3)).view(t_starts.shape)
@@ -424,7 +419,7 @@
             sample_dir = sample_dir.view(-1, 3)
             
             # Evaluate density and color at sample positions
-            sample_density, sample_color = model.forward(sample_pos, sample_dir)
+            sample_density, sample_color = self.model_radiance.forward(sample_pos, sample_dir)
 
             assert not th.isnan(sample_density).any(), "Density is NaN"
             assert not th.isnan(sample_color).any(), "Color is NaN"
@@ -451,7 +446,7 @@
         return forward
 
 
-    def forward_nerfacc(self, ray_origs: th.Tensor, ray_dirs: th.Tensor) -> tuple[th.Tensor, th.Tensor, th.Tensor, Dict]:
+    def forward_nerfacc(self, ray_origs: th.Tensor, ray_dirs: th.Tensor) -> tuple[th.Tensor, th.Tensor, th.Tensor, dict]:
         """
         Forward pass of the model.
         Given the ray origins and directions, compute the rgb values for the given rays.
