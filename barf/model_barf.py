--- conflicted
+++ resolved
@@ -75,12 +75,7 @@
                         f"{purpose}_loss_coarse": loss_coarse,
                         f"{purpose}_psnr": psnr,
                         "alpha": self.model_radiance.position_encoder.alpha.item(),
-<<<<<<< HEAD
-                        "sigma": sigma.item(),
-                        f"{purpose}_pose_error": pose_error,
-=======
                         "sigma": sigma.item()
->>>>>>> a4fde61c
                         }
         else:
             loss = loss_fine
