from math import log2
import argparse

import pytorch_lightning as pl
import torch as th
from pytorch_lightning.callbacks import LearningRateMonitor, ModelCheckpoint
from pytorch_lightning.loggers import WandbLogger  # type: ignore

from data_module import ImagePoseDataModule
from image_logger import Log2dImageReconstruction
from point_logger import LogCameraExtrinsics
from epoch_fraction_logger import LogEpochFraction
from model_camera_calibration import CameraCalibrationModel
from model_interpolation_architecture import BarfPositionalEncoding




if __name__ == "__main__":
    # Parse arguments
    parser = argparse.ArgumentParser()
    parser.add_argument("--rotation_noise", type=float, default=0.0)
    parser.add_argument("--translation_noise", type=float, default=0.0)
    parser.add_argument('--use_fourier', type=bool, default=True, help='Whether to use Fourier features or not')
    parser.add_argument('--use_proposal', type=bool, default=True, help='Whether to have a proposal network or not')
    parser.add_argument('--delayed_direction', type=bool, default=True, help='When the directional input is feed to the network')
    parser.add_argument('--delayed_density', type=bool, default=True, help='When the network outputs the density')
    parser.add_argument('--n_segments', type=int, default=2, help='Number of times the positional data is fed to the network')
    parser.add_argument('--n_hidden', type=int, default=4, help='Number of hidden layers')
    args = parser.parse_args()

    # Set seeds
    pl.seed_everything(1337)


    # Set up weights and biases logger
    wandb_logger = WandbLogger(
        project="nerf-experiments", 
        entity="metrics_logger",
        name="testing new dataset"
    )


    # Set up data module
    BATCH_SIZE = 1024*2
    NUM_WORKERS = 1
    
    dm = ImagePoseDataModule(
        image_width=400,
        image_height=400,
        scene_path="../data/lego",
        validation_fraction=0.06,
        validation_fraction_shuffle=1234,
<<<<<<< HEAD
        rotation_noise_sigma = 0.,
        translation_noise_sigma = 0.,
=======
        gaussian_blur_sigmas =[3.0, 1.92, 1.08, 0.48, 0.0],
        rotation_noise_sigma = 0.0,
        translation_noise_sigma = 0.0,
>>>>>>> dfe00ae4
        batch_size=BATCH_SIZE,
        num_workers=NUM_WORKERS,
        shuffle=True,
        pin_memory=True
    )
    
    # dm = ImagePoseDataModule(
    #     image_width=80,
    #     image_height=80,
    #     scene_path="../data/lego",
    #     space_transform_scale=None,
    #     space_transform_translate=None,
    #     rotation_noise_sigma=float(args.rotation_noise),
    #     translation_noise_sigma=float(args.translation_noise),
    #     camera_noise_seed=13571113,
    #     gaussian_blur_kernel_size=81,
    #     gaussian_blur_relative_sigma_start=0.,
    #     gaussian_blur_relative_sigma_decay=0.99,
    #     validation_fraction=0.05,
    #     validation_fraction_shuffle=1234,
    #     batch_size=BATCH_SIZE,
    #     num_workers=NUM_WORKERS,
    #     shuffle=True,
    #     pin_memory=True
    # )


    dm.setup("fit")


    # Set up trainer
    th.set_float32_matmul_precision("high")

    trainer = pl.Trainer(
        accelerator="auto",
        max_epochs=100,
        # precision="32-mixed",
        logger=wandb_logger,
        callbacks=[
            LogEpochFraction(
                wandb_logger=wandb_logger,
                metric_name="epoch_fraction",
            ),
            Log2dImageReconstruction(
                wandb_logger=wandb_logger,
                logging_start=0.002,
                delay_start=1/7,
                delay_end=1.,
                delay_taper=5.0,
                train_image_names=["r_1", "r_23"],
                validation_image_names=["r_2", "r_84"],
                reconstruction_batch_size=BATCH_SIZE,
                reconstruction_num_workers=NUM_WORKERS,
                metric_name_val="val_img",
                metric_name_train="train_img",
            ),
            LogCameraExtrinsics(
                wandb_logger=wandb_logger,
                logging_start=0.002,
                delay_start=1/200,
                delay_end=1/16,
                delay_taper=4.0,
                batch_size=BATCH_SIZE,
                num_workers=NUM_WORKERS,
                ray_direction_length=1/10,
                metric_name="train_point",
            ),
            LearningRateMonitor(
                logging_interval="step"
            ),
            ModelCheckpoint(
                filename='ckpt_epoch={epoch:02d}-val_loss={val_loss:.2f}',
                every_n_epochs=2,
                save_top_k=-1,
            ),
            # dm.get_dataset_blur_scheduler_callback(
            #     epoch_fraction_period=0.02,
            #     dataset_name="train"
            # ),
            # dm.get_dataset_blur_scheduler_callback(
            #     epoch_fraction_period=0.02,
            #     dataset_name="val"
            # )
        ]
    )


    # Set up model
    model = CameraCalibrationModel(
        n_training_images=len(dm.dataset_train.images),
        # camera_learning_rate=5e-4,
        camera_learning_rate=0.,
        camera_learning_rate_stop_epoch=8,
        camera_learning_rate_decay=0.999,
        camera_learning_rate_period=0.02,
        camera_weight_decay=0.0,
        near_sphere_normalized=1/10,
        far_sphere_normalized=1/3,
        samples_per_ray=64 + 192,
        n_hidden=args.n_hidden,
        hidden_dim=256,
        position_encoder = BarfPositionalEncoding(levels=10,
                                                  alpha_start=0,
<<<<<<< HEAD
                                                #   alpha_increase_start_epoch=0.,
                                                  alpha_increase_start_epoch=1.28,
                                                  alpha_increase_end_epoch=6.4,
=======
                                                  alpha_increase_start_epoch=0.,
                                                #   alpha_increase_start_epoch=1.28,
                                                  alpha_increase_end_epoch=10.,
>>>>>>> dfe00ae4
                                                  include_identity=True),
        direction_encoder = BarfPositionalEncoding(levels=4,
                                                     alpha_start=4,
                                                     alpha_increase_start_epoch=1.28,
                                                     alpha_increase_end_epoch=6.4,
                                                     include_identity=True),
        max_gaussian_sigma=2.0,
        proposal=(args.use_proposal, 64),
        delayed_direction=args.delayed_direction,
        delayed_density=args.delayed_density,
        n_segments=args.n_segments,
        learning_rate=5e-4,
        learning_rate_stop_epoch = 100,
        learning_rate_decay=2**(log2(5e-5/5e-4) / trainer.max_epochs), # type: ignore
        learning_rate_period = 1.0,
        weight_decay=0
    )


    wandb_logger.watch(model, log="all")

    # Start training, resume from checkpoint
    trainer.fit(model, dm)<|MERGE_RESOLUTION|>--- conflicted
+++ resolved
@@ -51,14 +51,9 @@
         scene_path="../data/lego",
         validation_fraction=0.06,
         validation_fraction_shuffle=1234,
-<<<<<<< HEAD
-        rotation_noise_sigma = 0.,
-        translation_noise_sigma = 0.,
-=======
         gaussian_blur_sigmas =[3.0, 1.92, 1.08, 0.48, 0.0],
         rotation_noise_sigma = 0.0,
         translation_noise_sigma = 0.0,
->>>>>>> dfe00ae4
         batch_size=BATCH_SIZE,
         num_workers=NUM_WORKERS,
         shuffle=True,
@@ -162,15 +157,9 @@
         hidden_dim=256,
         position_encoder = BarfPositionalEncoding(levels=10,
                                                   alpha_start=0,
-<<<<<<< HEAD
                                                 #   alpha_increase_start_epoch=0.,
                                                   alpha_increase_start_epoch=1.28,
                                                   alpha_increase_end_epoch=6.4,
-=======
-                                                  alpha_increase_start_epoch=0.,
-                                                #   alpha_increase_start_epoch=1.28,
-                                                  alpha_increase_end_epoch=10.,
->>>>>>> dfe00ae4
                                                   include_identity=True),
         direction_encoder = BarfPositionalEncoding(levels=4,
                                                      alpha_start=4,
