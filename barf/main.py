from math import log2
import argparse

import pytorch_lightning as pl
import torch as th
from pytorch_lightning.callbacks import LearningRateMonitor, ModelCheckpoint
from pytorch_lightning.loggers import WandbLogger  # type: ignore

from data_module import ImagePoseDataModule
from image_logger import Log2dImageReconstruction
from point_logger import LogCameraExtrinsics
from epoch_fraction_logger import LogEpochFraction
from model_camera_calibration import CameraCalibrationModel
from model_interpolation_architecture import BarfPositionalEncoding



# High priority 
# TODO: Script that generates runs where the plots are used for the paper 
# TODO: Bug hunting
# TODO: Write paper 

# Low priority
# TODO: Fix image logger - see that file
# TODO: Remove all the runs in WANDB (davids are gone)
# TODO: Use decay of learning rate - Check if it works in the bottom of model_camera_calibration - for camera extrinsics go as default from 1e-3 to 1e-5. For normal nerf from 5e-4 to 1e-4 
# TODO: dataset.py: Rewrite datamodule to save the transformed images as (blurred images e.g)
#       such that it can be easily read when instantiating a dataset with sigmas that
#       have already been calculated once. This will save a lot of time during startup of a run.
#       May not be a good idea tho, as it would require a lot of memory to store all the images??
# TODO: We should try to run an experiment where we simulate BARF,
#       but without our space transformation to the unit sphere.
# TODO: Run experiment where we use the so3_to_SO3 from BARF - see Lie_barf.py
#       

# Converter that takes iterations to epochs to adjust alpha
def convert_iterations_to_epochs(iterations: int, batch_size: int, dataset_size_samples: int) -> float:
    return iterations * batch_size / dataset_size_samples


if __name__ == "__main__":
    # Parse arguments
    # NOTE: Default is BARF settings
    parser = argparse.ArgumentParser()
    parser.add_argument("--name", type=str, default="unknown-run-BARF-mebe")
    # parser.add_argument("--run_name", type=str, default="BARF-test-before-hpc")
    parser.add_argument("--rotation_noise", type=float, default=0.15)
    parser.add_argument("--translation_noise", type=float, default=0.15) #0.00625)
    parser.add_argument('--use_fourier', type=bool, action=argparse.BooleanOptionalAction, default=True, help='Whether to use Fourier features or not')
    parser.add_argument('--use_proposal', type=bool, action=argparse.BooleanOptionalAction, default=True, help='Whether to have a proposal network or not')
    parser.add_argument('--delayed_direction', type=bool, action=argparse.BooleanOptionalAction, default=True, help='When the directional input is feed to the network')
    parser.add_argument('--delayed_density', type=bool, action=argparse.BooleanOptionalAction, default=False, help='When the network outputs the density')
    parser.add_argument('--n_segments', type=int, default=2, help='Number of times the positional data is fed to the network')
    parser.add_argument('--n_hidden', type=int, default=4, help='Number of hidden layers')
    # parser.add_argument('--sigmas_for_blur', type=list, default=[0.0], help='Sigmas for the gaussian blur')
    # parser.add_argument('--sigmas_for_blur', type=list, default=[2**(2), 2**(1), 2**(0), 2**(-1), 2**(-2), 0.0], help='Sigmas for the gaussian blur')
    parser.add_argument('--use_blur', type=bool, action=argparse.BooleanOptionalAction, default=False, help='Whether to use blur or not')
    # parser.add_argument('--camera_learning_rate_start', type=float, default=1e-5, help='Learning rate for the camera at the beginning')  
    # parser.add_argument('--camera_learning_rate_stop', type=float, default=1e-7, help='Learning rate for the camera at the end')
    parser.add_argument('--camera_learning_rate_start', type=float, default=1e-3, help='Learning rate for the camera at the beginning')  
    parser.add_argument('--camera_learning_rate_stop', type=float, default=1e-5, help='Learning rate for the camera at the end')
    parser.add_argument('--camera_learning_rate_stop_step', type=int, default=200000, help="The number of iterations the ")
    parser.add_argument('--initial_fourier_features', type=float, default=0.0, help="Active Fourier features initially")
    parser.add_argument('--start_fourier_features_iterations', type=int, default=20000, help="Start increasing the number of fourier features after this many iterations")
    parser.add_argument('--full_fourier_features_iterations', type=int, default=100000, help="Have all fourier features after this many iterations")
    parser.add_argument('--image_size', type=int, default=400, help="Image height and width")
    parser.add_argument('--batch_size', type=int, default=1024, help="Number of camera rays pr optimization step")
    parser.add_argument('--learning_rate_start', type=float, default=5e-4)
    parser.add_argument('--learning_rate_stop', type=float, default=1e-4)
    parser.add_argument('--learning_rate_stop_step', type=int, default=200000)
    args = parser.parse_args()

    # Set seeds
    pl.seed_everything(1337)


    # Set up weights and biases logger
    wandb_logger = WandbLogger(
        project="nerf-experiments", 
        entity="metrics_logger",
<<<<<<< HEAD
        name="point-cloud-test-barf"
=======
        name=args.run_name
>>>>>>> 8b07a856
    )


    # Set up data module
<<<<<<< HEAD
    BATCH_SIZE = 1024*2
    NUM_WORKERS = 1
    
    dm = ImagePoseDataModule(
        image_width=400,
        image_height=400,
=======
    BATCH_SIZE = args.batch_size
    NUM_WORKERS = 8
    IMAGE_SIZE = args.image_size
    SIGMAS_FOR_BLUR = [0.0] if not args.use_blur else [2**(2), 2**(1), 2**(0), 2**(-1), 2**(-2), 0.0]
    
    dm = ImagePoseDataModule(
        image_width=IMAGE_SIZE,
        image_height=IMAGE_SIZE,
        space_transform_scale=1.,
        space_transform_translate=th.Tensor([0,0,0]),
>>>>>>> 8b07a856
        scene_path="../data/lego",
        validation_fraction=0.06,
        validation_fraction_shuffle=1234,
        gaussian_blur_sigmas = SIGMAS_FOR_BLUR,
        rotation_noise_sigma = args.rotation_noise,
        translation_noise_sigma = args.translation_noise,
        batch_size=BATCH_SIZE,
        num_workers=NUM_WORKERS,
        shuffle=True,
        pin_memory=True
    )

    dm.setup("fit")
    

    # Set up trainer
    th.set_float32_matmul_precision("high")

    trainer = pl.Trainer(
        accelerator="auto",
        max_epochs=100,
        # precision="32-mixed",
        logger=wandb_logger,
        callbacks=[
            LogEpochFraction(
                wandb_logger=wandb_logger,
                metric_name="epoch_fraction",
            ),
            Log2dImageReconstruction(
                wandb_logger=wandb_logger,
                logging_start=0.002,
<<<<<<< HEAD
                delay_start=1/32,
                delay_end=1/8,
                delay_taper=4.0,
=======
                delay_start=1/16,
                delay_end=1.,
                delay_taper=5.0,
                train_image_names=["r_1", "r_23"],
>>>>>>> 8b07a856
                validation_image_names=["r_2", "r_84"],
                train_image_names=["r_2", "r_3"],
                reconstruction_batch_size=BATCH_SIZE,
                reconstruction_num_workers=NUM_WORKERS,
<<<<<<< HEAD
                metric_name="val_img",
                metric_name2="train_img",
=======
                metric_name_val="val_img",
                metric_name_train="train_img",
>>>>>>> 8b07a856
            ),
            LogCameraExtrinsics(
                wandb_logger=wandb_logger,
                logging_start=0.000,
                delay_start=1/200,
                delay_end=1/16,
                delay_taper=4.0,
                batch_size=BATCH_SIZE,
                num_workers=NUM_WORKERS,
                ray_direction_length=1/10,
                metric_name="train_point",
            ),
            LearningRateMonitor(
                logging_interval="step"
            ),
            ModelCheckpoint(
                filename='ckpt_epoch={epoch:02d}-val_loss={val_loss:.2f}',
                every_n_epochs=2,
                save_top_k=-1,
            ),
            # dm.get_dataset_blur_scheduler_callback(
            #     epoch_fraction_period=0.02,
            #     dataset_name="train"
            # ),
            # dm.get_dataset_blur_scheduler_callback(
            #     epoch_fraction_period=0.02,
            #     dataset_name="val"
            # )
        ]
    )
    
    # Initialize the positional encoder
    alpha_increase_start_epoch = convert_iterations_to_epochs(args.start_fourier_features_iterations, BATCH_SIZE, len(dm.dataset_train))
    alpha_increase_end_epoch = convert_iterations_to_epochs(args.full_fourier_features_iterations, BATCH_SIZE, len(dm.dataset_train))

    # When no feature encoding is used the positional encoder is set to the identity
    if args.use_fourier:
        positional_encoder = BarfPositionalEncoding(levels=10,
                                                    alpha_start=0,
                                                    alpha_increase_start_epoch=alpha_increase_start_epoch,
                                                    alpha_increase_end_epoch=alpha_increase_end_epoch,
                                                    include_identity=True,
                                                    scale=1.
                                                    )
        directional_encoder = BarfPositionalEncoding(levels=4,
                                                     alpha_start=4,
                                                     alpha_increase_start_epoch=alpha_increase_start_epoch,
                                                     alpha_increase_end_epoch=alpha_increase_end_epoch,
                                                     include_identity=True,
                                                     scale=1.
                                                     )
    else: 
        positional_encoder = BarfPositionalEncoding(levels=0,
                                                    alpha_start=0,
                                                    alpha_increase_start_epoch=alpha_increase_start_epoch,
                                                    alpha_increase_end_epoch=alpha_increase_end_epoch,
                                                    include_identity=True,
                                                    scale=1.
                                                    )
        directional_encoder = BarfPositionalEncoding(levels=0,
                                                     alpha_start=4,
                                                     alpha_increase_start_epoch=alpha_increase_start_epoch,
                                                     alpha_increase_end_epoch=alpha_increase_end_epoch,
                                                     include_identity=True,
                                                     scale=1.
                                                     )

    # Set up model
    model = CameraCalibrationModel(
        n_training_images=len(dm.dataset_train.images),
<<<<<<< HEAD
        camera_learning_rate=1e-6,
        camera_learning_rate_stop_epoch=8,
        camera_learning_rate_decay=0.999,
        camera_learning_rate_period=0.02,
=======
        # camera_learning_rate=5e-4,
        camera_learning_rate_start=args.camera_learning_rate_start,
        camera_learning_rate_stop=args.camera_learning_rate_stop,
        camera_learning_rate_stop_step=args.camera_learning_rate_stop_step,
        # camera_learning_rate_start=args.camera_learning_rate_start*BATCH_SIZE_MULTIPLIER,
        # camera_learning_rate_stop=args.camera_learning_rate_stop*BATCH_SIZE_MULTIPLIER,
        # camera_learning_rate_stop_step=2e+5/BATCH_SIZE_MULTIPLIER,
>>>>>>> 8b07a856
        camera_weight_decay=0.0,
        near_sphere_normalized= 2, # 1/10,
        far_sphere_normalized= 7, #1/3,
        samples_per_ray=64 + 192,
        n_hidden=args.n_hidden,
<<<<<<< HEAD
        # fourier=(args.use_fourier, 10, 4),
        fourier = (False, True, 10, 4, True, 8, 2),
=======
        hidden_dim=256,
        position_encoder = positional_encoder,
        direction_encoder = directional_encoder,
        max_gaussian_sigma=max(SIGMAS_FOR_BLUR),
>>>>>>> 8b07a856
        proposal=(args.use_proposal, 64),
        delayed_direction=args.delayed_direction,
        delayed_density=args.delayed_density,
        n_segments=args.n_segments,
        learning_rate_start=args.learning_rate_start,
        learning_rate_stop=args.learning_rate_stop,
        learning_rate_stop_step=args.learning_rate_stop_step,
        weight_decay=0
    )


<<<<<<< HEAD
    # Log model gradients and parameters
=======
>>>>>>> 8b07a856
    wandb_logger.watch(model, log="all")

    # Start training, resume from checkpoint
    trainer.fit(model, dm)<|MERGE_RESOLUTION|>--- conflicted
+++ resolved
@@ -78,23 +78,11 @@
     wandb_logger = WandbLogger(
         project="nerf-experiments", 
         entity="metrics_logger",
-<<<<<<< HEAD
-        name="point-cloud-test-barf"
-=======
         name=args.run_name
->>>>>>> 8b07a856
     )
 
 
     # Set up data module
-<<<<<<< HEAD
-    BATCH_SIZE = 1024*2
-    NUM_WORKERS = 1
-    
-    dm = ImagePoseDataModule(
-        image_width=400,
-        image_height=400,
-=======
     BATCH_SIZE = args.batch_size
     NUM_WORKERS = 8
     IMAGE_SIZE = args.image_size
@@ -105,7 +93,6 @@
         image_height=IMAGE_SIZE,
         space_transform_scale=1.,
         space_transform_translate=th.Tensor([0,0,0]),
->>>>>>> 8b07a856
         scene_path="../data/lego",
         validation_fraction=0.06,
         validation_fraction_shuffle=1234,
@@ -119,7 +106,7 @@
     )
 
     dm.setup("fit")
-    
+
 
     # Set up trainer
     th.set_float32_matmul_precision("high")
@@ -137,27 +124,15 @@
             Log2dImageReconstruction(
                 wandb_logger=wandb_logger,
                 logging_start=0.002,
-<<<<<<< HEAD
-                delay_start=1/32,
-                delay_end=1/8,
-                delay_taper=4.0,
-=======
                 delay_start=1/16,
                 delay_end=1.,
                 delay_taper=5.0,
                 train_image_names=["r_1", "r_23"],
->>>>>>> 8b07a856
                 validation_image_names=["r_2", "r_84"],
-                train_image_names=["r_2", "r_3"],
                 reconstruction_batch_size=BATCH_SIZE,
                 reconstruction_num_workers=NUM_WORKERS,
-<<<<<<< HEAD
-                metric_name="val_img",
-                metric_name2="train_img",
-=======
                 metric_name_val="val_img",
                 metric_name_train="train_img",
->>>>>>> 8b07a856
             ),
             LogCameraExtrinsics(
                 wandb_logger=wandb_logger,
@@ -228,12 +203,6 @@
     # Set up model
     model = CameraCalibrationModel(
         n_training_images=len(dm.dataset_train.images),
-<<<<<<< HEAD
-        camera_learning_rate=1e-6,
-        camera_learning_rate_stop_epoch=8,
-        camera_learning_rate_decay=0.999,
-        camera_learning_rate_period=0.02,
-=======
         # camera_learning_rate=5e-4,
         camera_learning_rate_start=args.camera_learning_rate_start,
         camera_learning_rate_stop=args.camera_learning_rate_stop,
@@ -241,21 +210,15 @@
         # camera_learning_rate_start=args.camera_learning_rate_start*BATCH_SIZE_MULTIPLIER,
         # camera_learning_rate_stop=args.camera_learning_rate_stop*BATCH_SIZE_MULTIPLIER,
         # camera_learning_rate_stop_step=2e+5/BATCH_SIZE_MULTIPLIER,
->>>>>>> 8b07a856
         camera_weight_decay=0.0,
         near_sphere_normalized= 2, # 1/10,
         far_sphere_normalized= 7, #1/3,
         samples_per_ray=64 + 192,
         n_hidden=args.n_hidden,
-<<<<<<< HEAD
-        # fourier=(args.use_fourier, 10, 4),
-        fourier = (False, True, 10, 4, True, 8, 2),
-=======
         hidden_dim=256,
         position_encoder = positional_encoder,
         direction_encoder = directional_encoder,
         max_gaussian_sigma=max(SIGMAS_FOR_BLUR),
->>>>>>> 8b07a856
         proposal=(args.use_proposal, 64),
         delayed_direction=args.delayed_direction,
         delayed_density=args.delayed_density,
@@ -267,10 +230,6 @@
     )
 
 
-<<<<<<< HEAD
-    # Log model gradients and parameters
-=======
->>>>>>> 8b07a856
     wandb_logger.watch(model, log="all")
 
     # Start training, resume from checkpoint
