import torch as th
import pytorch_lightning as pl
from pytorch_lightning.loggers import WandbLogger # type: ignore
from pytorch_lightning.callbacks import LearningRateMonitor

from model import Nerf2d
from data_loader import SingleImageDataModule
from image_logger import Log2dImageReconstruction



# Set seeds
pl.seed_everything(1337)


<<<<<<< HEAD
# Set up weights and biases logger
wandb_logger = WandbLogger(
    project="nerf-experiments", 
    entity="metrics_logger"
)


# Set up data module
dm = SingleImageDataModule(
    # image_path="data/morten-lena.png",
    image_path="data/banana.jpg",
    pixel_shuffle_seed=1337,
    pixel_split_sizes=(0.9, 0.05, 0.05),
    batch_size=256,
    num_workers=3,
    shuffle=True
)
dm.setup(None)


# Set up model
th.set_float32_matmul_precision("medium")

model = Nerf2d(
    width=dm.image_width, 
    height=dm.image_height, 
    fourier_levels=10,
    learning_rate=1e-4,
    learning_rate_decay=0.5,
    learning_rate_decay_patience=80,
    weight_decay=0
)


# Set up trainer
trainer = pl.Trainer(
    accelerator="auto",
    max_epochs=512,
    precision="16-mixed",
    logger=wandb_logger,
    callbacks=[
        Log2dImageReconstruction(
            wandb_logger=wandb_logger,
            epoch_period=20,
            width=dm.image_width, 
            height=dm.image_height
        ),
        LearningRateMonitor(
            logging_interval="epoch"
        )
    ]
)


# Start training
trainer.fit(model, dm)
=======

if __name__ == "__main__":
    # Set up weights and biases logger
    wandb_logger = WandbLogger(
        project="nerf-experiments", 
        entity="metrics_logger",
        save_dir="./wandb-logs"
    )


    # Set up data module
    dm = SingleImageDataModule(
        # image_path="data/morten-lena.png",
        image_path="data/banana.jpg",
        pixel_shuffle_seed=1337,
        pixel_split_sizes=(0.9, 0.05, 0.05),
        batch_size=256,
        num_workers=4,
        shuffle=True
    )
    dm.setup(None)


    # Set up model
    th.set_float32_matmul_precision("medium")

    model = Nerf2d(
        width=dm.image_width, 
        height=dm.image_height, 
        fourier_levels=10,
        learning_rate=1e-4,
        learning_rate_decay=0.5,
        learning_rate_decay_patience=80,
        weight_decay=0
    )


    # Set up trainer
    trainer = pl.Trainer(
        accelerator="auto",
        max_epochs=512,
        precision="16-mixed",
        logger=wandb_logger,
        callbacks=[
            Log2dImageReconstruction(
                wandb_logger=wandb_logger,
                epoch_period=20,
                width=dm.image_width, 
                height=dm.image_height
            ),
            LearningRateMonitor(
                logging_interval="epoch"
            )
        ]
    )


    # Start training
    trainer.fit(model, dm)
>>>>>>> fc0a05f1
<|MERGE_RESOLUTION|>--- conflicted
+++ resolved
@@ -9,75 +9,17 @@
 
 
 
-# Set seeds
-pl.seed_everything(1337)
 
 
-<<<<<<< HEAD
-# Set up weights and biases logger
-wandb_logger = WandbLogger(
-    project="nerf-experiments", 
-    entity="metrics_logger"
-)
+if __name__ == "__main__":
+    # Set seeds
+    pl.seed_everything(1337)
 
 
-# Set up data module
-dm = SingleImageDataModule(
-    # image_path="data/morten-lena.png",
-    image_path="data/banana.jpg",
-    pixel_shuffle_seed=1337,
-    pixel_split_sizes=(0.9, 0.05, 0.05),
-    batch_size=256,
-    num_workers=3,
-    shuffle=True
-)
-dm.setup(None)
-
-
-# Set up model
-th.set_float32_matmul_precision("medium")
-
-model = Nerf2d(
-    width=dm.image_width, 
-    height=dm.image_height, 
-    fourier_levels=10,
-    learning_rate=1e-4,
-    learning_rate_decay=0.5,
-    learning_rate_decay_patience=80,
-    weight_decay=0
-)
-
-
-# Set up trainer
-trainer = pl.Trainer(
-    accelerator="auto",
-    max_epochs=512,
-    precision="16-mixed",
-    logger=wandb_logger,
-    callbacks=[
-        Log2dImageReconstruction(
-            wandb_logger=wandb_logger,
-            epoch_period=20,
-            width=dm.image_width, 
-            height=dm.image_height
-        ),
-        LearningRateMonitor(
-            logging_interval="epoch"
-        )
-    ]
-)
-
-
-# Start training
-trainer.fit(model, dm)
-=======
-
-if __name__ == "__main__":
     # Set up weights and biases logger
     wandb_logger = WandbLogger(
         project="nerf-experiments", 
-        entity="metrics_logger",
-        save_dir="./wandb-logs"
+        entity="metrics_logger"
     )
 
 
@@ -130,4 +72,3 @@
 
     # Start training
     trainer.fit(model, dm)
->>>>>>> fc0a05f1
