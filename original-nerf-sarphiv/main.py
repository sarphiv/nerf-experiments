from math import log2

import pytorch_lightning as pl
import torch as th
from pytorch_lightning.callbacks import LearningRateMonitor, ModelCheckpoint
from pytorch_lightning.loggers import WandbLogger  # type: ignore

from data_module import ImagePoseDataModule
from image_logger import Log2dImageReconstruction
from model import NerfOriginal

<<<<<<< HEAD
from pytorch_lightning.profilers import AdvancedProfiler
=======
import os
>>>>>>> 42748a66


if __name__ == "__main__":
    # Set seeds
    pl.seed_everything(1337)


    # Set up weights and biases logger
    wandb_logger = WandbLogger(
        project="nerf-experiments", 
        entity="metrics_logger"
    )


    # Set up data module
    dm = ImagePoseDataModule(
        image_width=50,
        image_height=50,
        scene_path="../data/lego",
        validation_fraction=0.05,
        validation_fraction_shuffle=1234,
        batch_size=1024*4,
        num_workers=4,
        shuffle=True,
    )


    checkpoint_callback_time = ModelCheckpoint(
        dirpath='checkpoints_res2',
        filename='ckpt_epoch={epoch:02d}-val_loss={val_loss:.2f}',
        every_n_epochs=1,
        save_top_k=-1,
        )

    os.makedirs("output_images_res2", exist_ok=True)

    # Set up trainer
    th.set_float32_matmul_precision("medium")

    profiler = AdvancedProfiler(dirpath=".", filename="perf_logs")

    trainer = pl.Trainer(
        accelerator="auto",
        max_epochs=3,
        # max_epochs=256,
        precision="16-mixed",
        logger=wandb_logger,
        callbacks=[
            Log2dImageReconstruction(
                wandb_logger=wandb_logger,
                epoch_period=1,
                validation_image_name="r_2",
                batch_size=1024*4,
                num_workers=4
            ),
            LearningRateMonitor(
                logging_interval="epoch"
            ),
            checkpoint_callback_time
        ]
        , profiler=profiler
    )


    # Set up model
    model = NerfOriginal(
        near_sphere_normalized=2,
        far_sphere_normalized=7,
        samples_per_ray_coarse=64,
        samples_per_ray_fine=192,
        fourier_levels_pos=10,
        fourier_levels_dir=4,
        learning_rate=5e-4,
        learning_rate_decay=2**(log2(5e-5/5e-4) / trainer.max_epochs), # type: ignore
        weight_decay=0,
        use_residual_color=True,
    )


    # Start training, resume from checkpoint
    trainer.fit(model, dm)<|MERGE_RESOLUTION|>--- conflicted
+++ resolved
@@ -9,11 +9,8 @@
 from image_logger import Log2dImageReconstruction
 from model import NerfOriginal
 
-<<<<<<< HEAD
 from pytorch_lightning.profilers import AdvancedProfiler
-=======
 import os
->>>>>>> 42748a66
 
 
 if __name__ == "__main__":
