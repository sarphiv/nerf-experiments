--- conflicted
+++ resolved
@@ -9,11 +9,8 @@
 from image_logger import Log2dImageReconstruction
 from model import NerfOriginal
 
-<<<<<<< HEAD
 import os
-=======
 from pytorch_lightning.profilers import AdvancedProfiler
->>>>>>> b029580c
 
 
 if __name__ == "__main__":
@@ -63,13 +60,8 @@
 
     trainer = pl.Trainer(
         accelerator="auto",
-<<<<<<< HEAD
         max_epochs=256,
         # precision="bf16",
-=======
-        max_epochs=3,
-        # max_epochs=256,
->>>>>>> b029580c
         precision="16-mixed",
         # logger=wandb_logger,
         callbacks=[
